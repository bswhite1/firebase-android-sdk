--- conflicted
+++ resolved
@@ -312,20 +312,15 @@
    * <p>The Task returned is resolved when the transaction is fully committed.
    */
   public <TResult> Task<TResult> transaction(
-<<<<<<< HEAD
-      AsyncQueue asyncQueue, Function<Transaction, Task<TResult>> updateFunction) {
-    Logger.debug("Ben_SyncEngine", "Entered transaction");
-    return new TransactionRunner<TResult>(asyncQueue, remoteStore, updateFunction).run();
-=======
       AsyncQueue asyncQueue,
       TransactionOptions options,
       Function<Transaction, Task<TResult>> updateFunction) {
-    return new TransactionRunner<TResult>(asyncQueue, remoteStore, options, updateFunction).run();
+      Logger.debug("Ben_SyncEngine", "Entered transaction");
+      return new TransactionRunner<TResult>(asyncQueue, remoteStore, options, updateFunction).run();
   }
 
   public Task<Long> runCountQuery(Query query) {
     return remoteStore.runCountQuery(query);
->>>>>>> 350aef6f
   }
 
   /** Called by FirestoreClient to notify us of a new remote event. */
