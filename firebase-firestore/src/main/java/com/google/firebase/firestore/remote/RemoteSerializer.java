// Copyright 2018 Google LLC
//
// Licensed under the Apache License, Version 2.0 (the "License");
// you may not use this file except in compliance with the License.
// You may obtain a copy of the License at
//
//      http://www.apache.org/licenses/LICENSE-2.0
//
// Unless required by applicable law or agreed to in writing, software
// distributed under the License is distributed on an "AS IS" BASIS,
// WITHOUT WARRANTIES OR CONDITIONS OF ANY KIND, either express or implied.
// See the License for the specific language governing permissions and
// limitations under the License.

package com.google.firebase.firestore.remote;

import static com.google.firebase.firestore.util.Assert.fail;
import static com.google.firebase.firestore.util.Assert.hardAssert;

import androidx.annotation.Nullable;
import androidx.annotation.VisibleForTesting;
import com.google.firebase.Timestamp;
import com.google.firebase.firestore.AggregateField;
import com.google.firebase.firestore.core.Bound;
import com.google.firebase.firestore.core.FieldFilter;
import com.google.firebase.firestore.core.Filter;
import com.google.firebase.firestore.core.OrderBy;
import com.google.firebase.firestore.core.OrderBy.Direction;
import com.google.firebase.firestore.core.Query;
import com.google.firebase.firestore.local.QueryPurpose;
import com.google.firebase.firestore.local.TargetData;
import com.google.firebase.firestore.model.DatabaseId;
import com.google.firebase.firestore.model.DocumentKey;
import com.google.firebase.firestore.model.FieldPath;
import com.google.firebase.firestore.model.MutableDocument;
import com.google.firebase.firestore.model.ObjectValue;
import com.google.firebase.firestore.model.ResourcePath;
import com.google.firebase.firestore.model.SnapshotVersion;
import com.google.firebase.firestore.model.Values;
import com.google.firebase.firestore.model.mutation.ArrayTransformOperation;
import com.google.firebase.firestore.model.mutation.DeleteMutation;
import com.google.firebase.firestore.model.mutation.FieldMask;
import com.google.firebase.firestore.model.mutation.FieldTransform;
import com.google.firebase.firestore.model.mutation.Mutation;
import com.google.firebase.firestore.model.mutation.MutationResult;
import com.google.firebase.firestore.model.mutation.NumericIncrementTransformOperation;
import com.google.firebase.firestore.model.mutation.PatchMutation;
import com.google.firebase.firestore.model.mutation.Precondition;
import com.google.firebase.firestore.model.mutation.ServerTimestampOperation;
import com.google.firebase.firestore.model.mutation.SetMutation;
import com.google.firebase.firestore.model.mutation.TransformOperation;
import com.google.firebase.firestore.model.mutation.VerifyMutation;
import com.google.firebase.firestore.remote.WatchChange.ExistenceFilterWatchChange;
import com.google.firebase.firestore.remote.WatchChange.WatchTargetChange;
import com.google.firebase.firestore.remote.WatchChange.WatchTargetChangeType;
import com.google.firebase.firestore.util.Assert;
import com.google.firestore.v1.ArrayValue;
import com.google.firestore.v1.BatchGetDocumentsResponse;
import com.google.firestore.v1.BatchGetDocumentsResponse.ResultCase;
import com.google.firestore.v1.Cursor;
import com.google.firestore.v1.DocumentChange;
import com.google.firestore.v1.DocumentDelete;
import com.google.firestore.v1.DocumentMask;
import com.google.firestore.v1.DocumentRemove;
import com.google.firestore.v1.DocumentTransform;
import com.google.firestore.v1.ListenResponse;
import com.google.firestore.v1.ListenResponse.ResponseTypeCase;
import com.google.firestore.v1.StructuredAggregationQuery;
import com.google.firestore.v1.StructuredQuery;
import com.google.firestore.v1.StructuredQuery.CollectionSelector;
import com.google.firestore.v1.StructuredQuery.CompositeFilter;
import com.google.firestore.v1.StructuredQuery.FieldReference;
import com.google.firestore.v1.StructuredQuery.Order;
import com.google.firestore.v1.StructuredQuery.UnaryFilter;
import com.google.firestore.v1.Target;
import com.google.firestore.v1.Target.DocumentsTarget;
import com.google.firestore.v1.Target.QueryTarget;
import com.google.firestore.v1.Value;
import com.google.protobuf.Int32Value;
import io.grpc.Status;
import java.util.ArrayList;
import java.util.Arrays;
import java.util.Collections;
import java.util.HashMap;
import java.util.HashSet;
import java.util.List;
import java.util.Map;
import java.util.Set;
import com.google.firebase.firestore.util.Logger;

/** Serializer that converts to and from Firestore API protos. */
public final class RemoteSerializer {

  private final DatabaseId databaseId;
  private final String databaseName;

  public RemoteSerializer(DatabaseId databaseId) {
    this.databaseId = databaseId;
    databaseName = encodedDatabaseId(databaseId).canonicalString();
  }

  // Timestamps and Versions

  public com.google.protobuf.Timestamp encodeTimestamp(Timestamp timestamp) {
    com.google.protobuf.Timestamp.Builder builder = com.google.protobuf.Timestamp.newBuilder();
    builder.setSeconds(timestamp.getSeconds());
    builder.setNanos(timestamp.getNanoseconds());
    return builder.build();
  }

  public Timestamp decodeTimestamp(com.google.protobuf.Timestamp proto) {
    return new Timestamp(proto.getSeconds(), proto.getNanos());
  }

  public com.google.protobuf.Timestamp encodeVersion(SnapshotVersion version) {
    return encodeTimestamp(version.getTimestamp());
  }

  public SnapshotVersion decodeVersion(com.google.protobuf.Timestamp proto) {
    if (proto.getSeconds() == 0 && proto.getNanos() == 0) {
      return SnapshotVersion.NONE;
    } else {
      return new SnapshotVersion(decodeTimestamp(proto));
    }
  }

  // Names and Keys

  /**
   * Encodes the given document key as a fully qualified name. This includes the databaseId from the
   * constructor and the key path.
   */
  public String encodeKey(DocumentKey key) {
    return encodeResourceName(databaseId, key.getPath());
  }

  public DocumentKey decodeKey(String name) {
    ResourcePath resource = decodeResourceName(name);
    Assert.hardAssert(
        resource.getSegment(1).equals(databaseId.getProjectId()),
        "Tried to deserialize key from different project.");
    Assert.hardAssert(
        resource.getSegment(3).equals(databaseId.getDatabaseId()),
        "Tried to deserialize key from different database.");
    return DocumentKey.fromPath(extractLocalPathFromResourceName(resource));
  }

  private String encodeQueryPath(ResourcePath path) {
    return encodeResourceName(databaseId, path);
  }

  private ResourcePath decodeQueryPath(String name) {
    ResourcePath resource = decodeResourceName(name);
    if (resource.length() == 4) {
      // In v1beta1 queries for collections at the root did not have a trailing "/documents". In v1
      // all resource paths contain "/documents". Preserve the ability to read the v1 form for
      // compatibility with queries persisted in the local query cache.
      return ResourcePath.EMPTY;
    } else {
      return extractLocalPathFromResourceName(resource);
    }
  }

  /**
   * Encodes a databaseId and resource path into the following form: {@code
   * /projects/$projectId/database/$databaseId/documents/$path }
   */
  private String encodeResourceName(DatabaseId databaseId, ResourcePath path) {
    return encodedDatabaseId(databaseId).append("documents").append(path).canonicalString();
  }

  /**
   * Decodes a fully qualified resource name into a resource path and validates that there is a
   * project and database encoded in the path. There are no guarantees that a local path is also
   * encoded in this resource name.
   */
  private ResourcePath decodeResourceName(String encoded) {
    ResourcePath resource = ResourcePath.fromString(encoded);
    Assert.hardAssert(
        isValidResourceName(resource), "Tried to deserialize invalid key %s", resource);
    return resource;
  }

  /** Creates the prefix for a fully qualified resource path, without a local path on the end. */
  private static ResourcePath encodedDatabaseId(DatabaseId databaseId) {
    return ResourcePath.fromSegments(
        Arrays.asList(
            "projects", databaseId.getProjectId(), "databases", databaseId.getDatabaseId()));
  }

  /**
   * Decodes a fully qualified resource name into a resource path and validates that there is a
   * project and database encoded in the path along with a local path.
   */
  private static ResourcePath extractLocalPathFromResourceName(ResourcePath resourceName) {
    Assert.hardAssert(
        resourceName.length() > 4 && resourceName.getSegment(4).equals("documents"),
        "Tried to deserialize invalid key %s",
        resourceName);
    return resourceName.popFirst(5);
  }

  /** Validates that a path has a prefix that looks like a valid encoded databaseId. */
  private static boolean isValidResourceName(ResourcePath path) {
    // Resource names have at least 4 components (project ID, database ID)
    // and commonly the (root) resource type, e.g. documents
    return path.length() >= 4
        && path.getSegment(0).equals("projects")
        && path.getSegment(2).equals("databases");
  }

  /** Validates that a path has a prefix that belongs to the current database. */
  public boolean isLocalResourceName(ResourcePath path) {
    return isValidResourceName(path)
        && path.getSegment(1).equals(databaseId.getProjectId())
        && path.getSegment(3).equals(databaseId.getDatabaseId());
  }

  public String databaseName() {
    return databaseName;
  }
  // Documents

  public com.google.firestore.v1.Document encodeDocument(DocumentKey key, ObjectValue value) {
    com.google.firestore.v1.Document.Builder builder =
        com.google.firestore.v1.Document.newBuilder();
    builder.setName(encodeKey(key));
    builder.putAllFields(value.getFieldsMap());
    return builder.build();
  }

  public MutableDocument decodeMaybeDocument(BatchGetDocumentsResponse response) {
    if (response.getResultCase().equals(ResultCase.FOUND)) {
      return decodeFoundDocument(response);
    } else if (response.getResultCase().equals(ResultCase.MISSING)) {
      return decodeMissingDocument(response);
    } else {
      throw new IllegalArgumentException("Unknown result case: " + response.getResultCase());
    }
  }

  private MutableDocument decodeFoundDocument(BatchGetDocumentsResponse response) {
    Assert.hardAssert(
        response.getResultCase().equals(ResultCase.FOUND),
        "Tried to deserialize a found document from a missing document.");
    DocumentKey key = decodeKey(response.getFound().getName());
    ObjectValue value = ObjectValue.fromMap(response.getFound().getFieldsMap());
    SnapshotVersion version = decodeVersion(response.getFound().getUpdateTime());
    hardAssert(
        !version.equals(SnapshotVersion.NONE), "Got a document response with no snapshot version");
    return MutableDocument.newFoundDocument(key, version, value);
  }

  private MutableDocument decodeMissingDocument(BatchGetDocumentsResponse response) {
    Assert.hardAssert(
        response.getResultCase().equals(ResultCase.MISSING),
        "Tried to deserialize a missing document from a found document.");
    DocumentKey key = decodeKey(response.getMissing());
    SnapshotVersion version = decodeVersion(response.getReadTime());
    hardAssert(
        !version.equals(SnapshotVersion.NONE),
        "Got a no document response with no snapshot version");
    return MutableDocument.newNoDocument(key, version);
  }

  // Mutations

  /** Converts a Mutation model to a Write proto */
  public com.google.firestore.v1.Write encodeMutation(Mutation mutation) {
    com.google.firestore.v1.Write.Builder builder = com.google.firestore.v1.Write.newBuilder();
    if (mutation instanceof SetMutation) {
      builder.setUpdate(encodeDocument(mutation.getKey(), ((SetMutation) mutation).getValue()));
    } else if (mutation instanceof PatchMutation) {
      builder.setUpdate(encodeDocument(mutation.getKey(), ((PatchMutation) mutation).getValue()));
      builder.setUpdateMask(encodeDocumentMask((mutation.getFieldMask())));
    } else if (mutation instanceof DeleteMutation) {
      builder.setDelete(encodeKey(mutation.getKey()));
    } else if (mutation instanceof VerifyMutation) {
      builder.setVerify(encodeKey(mutation.getKey()));
    } else {
      throw fail("unknown mutation type %s", mutation.getClass());
    }

    for (FieldTransform fieldTransform : mutation.getFieldTransforms()) {
      builder.addUpdateTransforms(encodeFieldTransform(fieldTransform));
    }

    if (!mutation.getPrecondition().isNone()) {
      builder.setCurrentDocument(this.encodePrecondition(mutation.getPrecondition()));
    }
    return builder.build();
  }

  public Mutation decodeMutation(com.google.firestore.v1.Write mutation) {
    Precondition precondition =
        mutation.hasCurrentDocument()
            ? decodePrecondition(mutation.getCurrentDocument())
            : Precondition.NONE;

    List<FieldTransform> fieldTransforms = new ArrayList<>();
    for (DocumentTransform.FieldTransform fieldTransform : mutation.getUpdateTransformsList()) {
      fieldTransforms.add(decodeFieldTransform(fieldTransform));
    }

    switch (mutation.getOperationCase()) {
      case UPDATE:
        if (mutation.hasUpdateMask()) {
          return new PatchMutation(
              decodeKey(mutation.getUpdate().getName()),
              ObjectValue.fromMap(mutation.getUpdate().getFieldsMap()),
              decodeDocumentMask(mutation.getUpdateMask()),
              precondition,
              fieldTransforms);
        } else {
          return new SetMutation(
              decodeKey(mutation.getUpdate().getName()),
              ObjectValue.fromMap(mutation.getUpdate().getFieldsMap()),
              precondition,
              fieldTransforms);
        }

      case DELETE:
        return new DeleteMutation(decodeKey(mutation.getDelete()), precondition);

      case VERIFY:
        return new VerifyMutation(decodeKey(mutation.getVerify()), precondition);

      default:
        throw fail("Unknown mutation operation: %d", mutation.getOperationCase());
    }
  }

  private com.google.firestore.v1.Precondition encodePrecondition(Precondition precondition) {
    hardAssert(!precondition.isNone(), "Can't serialize an empty precondition");
    com.google.firestore.v1.Precondition.Builder builder =
        com.google.firestore.v1.Precondition.newBuilder();
    if (precondition.getUpdateTime() != null) {
      return builder.setUpdateTime(encodeVersion(precondition.getUpdateTime())).build();
    } else if (precondition.getExists() != null) {
      return builder.setExists(precondition.getExists()).build();
    } else {
      throw fail("Unknown Precondition");
    }
  }

  private Precondition decodePrecondition(com.google.firestore.v1.Precondition precondition) {
    switch (precondition.getConditionTypeCase()) {
      case UPDATE_TIME:
        return Precondition.updateTime(decodeVersion(precondition.getUpdateTime()));
      case EXISTS:
        return Precondition.exists(precondition.getExists());
      case CONDITIONTYPE_NOT_SET:
        return Precondition.NONE;
      default:
        throw fail("Unknown precondition");
    }
  }

  private DocumentMask encodeDocumentMask(FieldMask mask) {
    DocumentMask.Builder builder = DocumentMask.newBuilder();
    for (FieldPath path : mask.getMask()) {
      builder.addFieldPaths(path.canonicalString());
    }
    return builder.build();
  }

  private FieldMask decodeDocumentMask(DocumentMask mask) {
    int count = mask.getFieldPathsCount();
    Set<FieldPath> paths = new HashSet<>(count);
    for (int i = 0; i < count; i++) {
      paths.add(FieldPath.fromServerFormat(mask.getFieldPaths(i)));
    }
    return FieldMask.fromSet(paths);
  }

  private DocumentTransform.FieldTransform encodeFieldTransform(FieldTransform fieldTransform) {
    TransformOperation transform = fieldTransform.getOperation();
    if (transform instanceof ServerTimestampOperation) {
      return DocumentTransform.FieldTransform.newBuilder()
          .setFieldPath(fieldTransform.getFieldPath().canonicalString())
          .setSetToServerValue(DocumentTransform.FieldTransform.ServerValue.REQUEST_TIME)
          .build();
    } else if (transform instanceof ArrayTransformOperation.Union) {
      ArrayTransformOperation.Union union = (ArrayTransformOperation.Union) transform;
      return DocumentTransform.FieldTransform.newBuilder()
          .setFieldPath(fieldTransform.getFieldPath().canonicalString())
          .setAppendMissingElements(ArrayValue.newBuilder().addAllValues(union.getElements()))
          .build();
    } else if (transform instanceof ArrayTransformOperation.Remove) {
      ArrayTransformOperation.Remove remove = (ArrayTransformOperation.Remove) transform;
      return DocumentTransform.FieldTransform.newBuilder()
          .setFieldPath(fieldTransform.getFieldPath().canonicalString())
          .setRemoveAllFromArray(ArrayValue.newBuilder().addAllValues(remove.getElements()))
          .build();
    } else if (transform instanceof NumericIncrementTransformOperation) {
      NumericIncrementTransformOperation incrementOperation =
          (NumericIncrementTransformOperation) transform;
      return DocumentTransform.FieldTransform.newBuilder()
          .setFieldPath(fieldTransform.getFieldPath().canonicalString())
          .setIncrement(incrementOperation.getOperand())
          .build();
    } else {
      throw fail("Unknown transform: %s", transform);
    }
  }

  private FieldTransform decodeFieldTransform(DocumentTransform.FieldTransform fieldTransform) {
    switch (fieldTransform.getTransformTypeCase()) {
      case SET_TO_SERVER_VALUE:
        hardAssert(
            fieldTransform.getSetToServerValue()
                == DocumentTransform.FieldTransform.ServerValue.REQUEST_TIME,
            "Unknown transform setToServerValue: %s",
            fieldTransform.getSetToServerValue());
        return new FieldTransform(
            FieldPath.fromServerFormat(fieldTransform.getFieldPath()),
            ServerTimestampOperation.getInstance());
      case APPEND_MISSING_ELEMENTS:
        return new FieldTransform(
            FieldPath.fromServerFormat(fieldTransform.getFieldPath()),
            new ArrayTransformOperation.Union(
                fieldTransform.getAppendMissingElements().getValuesList()));
      case REMOVE_ALL_FROM_ARRAY:
        return new FieldTransform(
            FieldPath.fromServerFormat(fieldTransform.getFieldPath()),
            new ArrayTransformOperation.Remove(
                fieldTransform.getRemoveAllFromArray().getValuesList()));
      case INCREMENT:
        return new FieldTransform(
            FieldPath.fromServerFormat(fieldTransform.getFieldPath()),
            new NumericIncrementTransformOperation(fieldTransform.getIncrement()));
      default:
        throw fail("Unknown FieldTransform proto: %s", fieldTransform);
    }
  }

  public MutationResult decodeMutationResult(
      com.google.firestore.v1.WriteResult proto, SnapshotVersion commitVersion) {
    // NOTE: Deletes don't have an updateTime but the commit timestamp from the containing
    // CommitResponse or WriteResponse indicates essentially that the delete happened no later than
    // that. For our purposes we don't care exactly when the delete happened so long as we can tell
    // when an update on the watch stream is at or later than that change.
    SnapshotVersion version = decodeVersion(proto.getUpdateTime());
    if (SnapshotVersion.NONE.equals(version)) {
      version = commitVersion;
    }

    int transformResultsCount = proto.getTransformResultsCount();
    List<Value> transformResults = new ArrayList<>(transformResultsCount);
    for (int i = 0; i < transformResultsCount; i++) {
      transformResults.add(proto.getTransformResults(i));
    }
    return new MutationResult(version, transformResults);
  }

  // Queries

  @Nullable
  public Map<String, String> encodeListenRequestLabels(TargetData targetData) {
    @Nullable String value = encodeLabel(targetData.getPurpose());
    if (value == null) {
      return null;
    }

    Map<String, String> result = new HashMap<>(1);
    result.put("goog-listen-tags", value);
    return result;
  }

  @Nullable
  private String encodeLabel(QueryPurpose purpose) {
    switch (purpose) {
      case LISTEN:
        return null;
      case EXISTENCE_FILTER_MISMATCH:
        return "existence-filter-mismatch";
      case EXISTENCE_FILTER_MISMATCH_BLOOM:
        return "existence-filter-mismatch-bloom";
      case LIMBO_RESOLUTION:
        return "limbo-document";
      default:
        throw fail("Unrecognized query purpose: %s", purpose);
    }
  }

  public Target encodeTarget(TargetData targetData) {
    Target.Builder builder = Target.newBuilder();
    com.google.firebase.firestore.core.Target target = targetData.getTarget();

    if (target.isDocumentQuery()) {
      builder.setDocuments(encodeDocumentsTarget(target));
    } else {
      builder.setQuery(encodeQueryTarget(target));
    }

    builder.setTargetId(targetData.getTargetId());

    if (targetData.getResumeToken().isEmpty()
        && targetData.getSnapshotVersion().compareTo(SnapshotVersion.NONE) > 0) {
      // TODO(wuandy): Consider removing above check because it is most likely true. Right now, many
      // tests depend on this behaviour though (leaving min() out of serialization).
      builder.setReadTime(encodeTimestamp(targetData.getSnapshotVersion().getTimestamp()));
    } else {
      builder.setResumeToken(targetData.getResumeToken());
    }

    if (targetData.getExpectedCount() != null
        && (!targetData.getResumeToken().isEmpty()
            || targetData.getSnapshotVersion().compareTo(SnapshotVersion.NONE) > 0)) {
      builder.setExpectedCount(Int32Value.newBuilder().setValue(targetData.getExpectedCount()));
    }

    return builder.build();
  }

  public DocumentsTarget encodeDocumentsTarget(com.google.firebase.firestore.core.Target target) {
    DocumentsTarget.Builder builder = DocumentsTarget.newBuilder();
    builder.addDocuments(encodeQueryPath(target.getPath()));
    return builder.build();
  }

  public com.google.firebase.firestore.core.Target decodeDocumentsTarget(DocumentsTarget target) {
    int count = target.getDocumentsCount();
    hardAssert(count == 1, "DocumentsTarget contained other than 1 document %d", count);

    String name = target.getDocuments(0);
    return Query.atPath(decodeQueryPath(name)).toTarget();
  }

  public QueryTarget encodeQueryTarget(com.google.firebase.firestore.core.Target target) {
    // Dissect the path into parent, collectionId, and optional key filter.
    QueryTarget.Builder builder = QueryTarget.newBuilder();
    StructuredQuery.Builder structuredQueryBuilder = StructuredQuery.newBuilder();
    ResourcePath path = target.getPath();
    if (target.getCollectionGroup() != null) {
      hardAssert(
          path.length() % 2 == 0,
          "Collection Group queries should be within a document path or root.");
      builder.setParent(encodeQueryPath(path));
      CollectionSelector.Builder from = CollectionSelector.newBuilder();
      from.setCollectionId(target.getCollectionGroup());
      from.setAllDescendants(true);
      structuredQueryBuilder.addFrom(from);
    } else {
      hardAssert(path.length() % 2 != 0, "Document queries with filters are not supported.");
      builder.setParent(encodeQueryPath(path.popLast()));
      CollectionSelector.Builder from = CollectionSelector.newBuilder();
      from.setCollectionId(path.getLastSegment());
      structuredQueryBuilder.addFrom(from);
    }

    // Encode the filters.
    if (target.getFilters().size() > 0) {
      structuredQueryBuilder.setWhere(encodeFilters(target.getFilters()));
    }

    // Encode the orders.
    for (OrderBy orderBy : target.getOrderBy()) {
      structuredQueryBuilder.addOrderBy(encodeOrderBy(orderBy));
    }

    // Encode the limit.
    if (target.hasLimit()) {
      structuredQueryBuilder.setLimit(Int32Value.newBuilder().setValue((int) target.getLimit()));
    }

    if (target.getStartAt() != null) {
      Cursor.Builder cursor = Cursor.newBuilder();
      cursor.addAllValues(target.getStartAt().getPosition());
      cursor.setBefore(target.getStartAt().isInclusive());
      structuredQueryBuilder.setStartAt(cursor);
    }

    if (target.getEndAt() != null) {
      Cursor.Builder cursor = Cursor.newBuilder();
      cursor.addAllValues(target.getEndAt().getPosition());
      cursor.setBefore(!target.getEndAt().isInclusive());
      structuredQueryBuilder.setEndAt(cursor);
    }

    builder.setStructuredQuery(structuredQueryBuilder);
    return builder.build();
  }

  public com.google.firebase.firestore.core.Target decodeQueryTarget(
      String parent, StructuredQuery query) {
    ResourcePath path = decodeQueryPath(parent);

    String collectionGroup = null;
    int fromCount = query.getFromCount();
    if (fromCount > 0) {
      hardAssert(
          fromCount == 1, "StructuredQuery.from with more than one collection is not supported.");

      CollectionSelector from = query.getFrom(0);
      if (from.getAllDescendants()) {
        collectionGroup = from.getCollectionId();
      } else {
        path = path.append(from.getCollectionId());
      }
    }

    List<Filter> filterBy;
    if (query.hasWhere()) {
      filterBy = decodeFilters(query.getWhere());
    } else {
      filterBy = Collections.emptyList();
    }

    List<OrderBy> orderBy;
    int orderByCount = query.getOrderByCount();
    if (orderByCount > 0) {
      orderBy = new ArrayList<>(orderByCount);
      for (int i = 0; i < orderByCount; i++) {
        orderBy.add(decodeOrderBy(query.getOrderBy(i)));
      }
    } else {
      orderBy = Collections.emptyList();
    }

    long limit = com.google.firebase.firestore.core.Target.NO_LIMIT;
    if (query.hasLimit()) {
      limit = query.getLimit().getValue();
    }

    Bound startAt = null;
    if (query.hasStartAt()) {
      startAt = new Bound(query.getStartAt().getValuesList(), query.getStartAt().getBefore());
    }

    Bound endAt = null;
    if (query.hasEndAt()) {
      endAt = new Bound(query.getEndAt().getValuesList(), !query.getEndAt().getBefore());
    }

    return new com.google.firebase.firestore.core.Target(
        path, collectionGroup, filterBy, orderBy, limit, startAt, endAt);
  }

  public com.google.firebase.firestore.core.Target decodeQueryTarget(QueryTarget target) {
    return decodeQueryTarget(target.getParent(), target.getStructuredQuery());
  }

  StructuredAggregationQuery encodeStructuredAggregationQuery(
      QueryTarget encodedQueryTarget,
      List<AggregateField> aggregateFields,
      HashMap<String, String> aliasMap) {
    StructuredAggregationQuery.Builder structuredAggregationQuery =
        StructuredAggregationQuery.newBuilder();
    structuredAggregationQuery.setStructuredQuery(encodedQueryTarget.getStructuredQuery());

    List<StructuredAggregationQuery.Aggregation> aggregations = new ArrayList<>();

    HashSet<String> uniqueFields = new HashSet<>();
    int aliasID = 1;
    for (AggregateField aggregateField : aggregateFields) {
      // The code block below is used to deduplicate the same aggregate fields.
      // If two aggregateFields are identical, their aliases would be the same.
      // Therefore, when adding duplicated alias into uniqueFields, the size of uniqueFields
      // won't increase, and we can skip this aggregateField processing.
      final int count = uniqueFields.size();
      uniqueFields.add(aggregateField.getAlias());
      if (count == uniqueFields.size()) {
        continue;
      }
      String serverAlias = "aggregate_" + aliasID++;
      aliasMap.put(serverAlias, aggregateField.getAlias());

      StructuredAggregationQuery.Aggregation.Builder aggregation =
          StructuredAggregationQuery.Aggregation.newBuilder();
      StructuredQuery.FieldReference fieldPath =
          StructuredQuery.FieldReference.newBuilder()
              .setFieldPath(aggregateField.getFieldPath())
              .build();

      if (aggregateField instanceof AggregateField.CountAggregateField) {
        aggregation.setCount(StructuredAggregationQuery.Aggregation.Count.getDefaultInstance());
      } else if (aggregateField instanceof AggregateField.SumAggregateField) {
        aggregation.setSum(
            StructuredAggregationQuery.Aggregation.Sum.newBuilder().setField(fieldPath).build());
      } else if (aggregateField instanceof AggregateField.AverageAggregateField) {
        aggregation.setAvg(
            StructuredAggregationQuery.Aggregation.Avg.newBuilder().setField(fieldPath).build());
      } else {
        throw new RuntimeException("Unsupported aggregation");
      }

      aggregation.setAlias(serverAlias);
      aggregations.add(aggregation.build());
    }
    structuredAggregationQuery.addAllAggregations(aggregations);
    return structuredAggregationQuery.build();
  }

  // Filters

  private StructuredQuery.Filter encodeFilters(List<Filter> filters) {
    // A target's filter list is implicitly a composite AND filter.
    return encodeFilter(
        new com.google.firebase.firestore.core.CompositeFilter(
            filters, com.google.firebase.firestore.core.CompositeFilter.Operator.AND));
  }

  private List<Filter> decodeFilters(StructuredQuery.Filter proto) {
    Filter result = decodeFilter(proto);

    // Instead of a singletonList containing AND(F1, F2, ...), we can return a list containing F1,
    // F2, ... to stay consistent with the older SDK versions.
    if (result instanceof com.google.firebase.firestore.core.CompositeFilter) {
      com.google.firebase.firestore.core.CompositeFilter compositeFilter =
          (com.google.firebase.firestore.core.CompositeFilter) result;
      if (compositeFilter.isFlatConjunction()) {
        return compositeFilter.getFilters();
      }
    }

    return Collections.singletonList(result);
  }

  @VisibleForTesting
  StructuredQuery.Filter encodeFilter(com.google.firebase.firestore.core.Filter filter) {
    if (filter instanceof FieldFilter) {
      return encodeUnaryOrFieldFilter((FieldFilter) filter);
    } else if (filter instanceof com.google.firebase.firestore.core.CompositeFilter) {
      return encodeCompositeFilter((com.google.firebase.firestore.core.CompositeFilter) filter);
    } else {
      throw fail("Unrecognized filter type %s", filter.toString());
    }
  }

  @VisibleForTesting
  StructuredQuery.Filter encodeUnaryOrFieldFilter(FieldFilter filter) {
    if (filter.getOperator() == FieldFilter.Operator.EQUAL
        || filter.getOperator() == FieldFilter.Operator.NOT_EQUAL) {
      UnaryFilter.Builder unaryProto = UnaryFilter.newBuilder();
      unaryProto.setField(encodeFieldPath(filter.getField()));
      if (Values.isNanValue(filter.getValue())) {
        unaryProto.setOp(
            filter.getOperator() == FieldFilter.Operator.EQUAL
                ? UnaryFilter.Operator.IS_NAN
                : UnaryFilter.Operator.IS_NOT_NAN);
        return StructuredQuery.Filter.newBuilder().setUnaryFilter(unaryProto).build();
      } else if (Values.isNullValue(filter.getValue())) {
        unaryProto.setOp(
            filter.getOperator() == FieldFilter.Operator.EQUAL
                ? UnaryFilter.Operator.IS_NULL
                : UnaryFilter.Operator.IS_NOT_NULL);
        return StructuredQuery.Filter.newBuilder().setUnaryFilter(unaryProto).build();
      }
    }
    StructuredQuery.FieldFilter.Builder proto = StructuredQuery.FieldFilter.newBuilder();
    proto.setField(encodeFieldPath(filter.getField()));
    proto.setOp(encodeFieldFilterOperator(filter.getOperator()));
    proto.setValue(filter.getValue());
    return StructuredQuery.Filter.newBuilder().setFieldFilter(proto).build();
  }

  StructuredQuery.CompositeFilter.Operator encodeCompositeFilterOperator(
      com.google.firebase.firestore.core.CompositeFilter.Operator op) {
    switch (op) {
      case AND:
        return StructuredQuery.CompositeFilter.Operator.AND;
      case OR:
        return StructuredQuery.CompositeFilter.Operator.OR;
      default:
        throw fail("Unrecognized composite filter type.");
    }
  }

  com.google.firebase.firestore.core.CompositeFilter.Operator decodeCompositeFilterOperator(
      StructuredQuery.CompositeFilter.Operator op) {
    switch (op) {
      case AND:
        return com.google.firebase.firestore.core.CompositeFilter.Operator.AND;
      case OR:
        return com.google.firebase.firestore.core.CompositeFilter.Operator.OR;
      default:
        throw fail("Only AND and OR composite filter types are supported.");
    }
  }

  @VisibleForTesting
  StructuredQuery.Filter encodeCompositeFilter(
      com.google.firebase.firestore.core.CompositeFilter compositeFilter) {
    List<StructuredQuery.Filter> protos = new ArrayList<>(compositeFilter.getFilters().size());
    for (Filter filter : compositeFilter.getFilters()) {
      protos.add(encodeFilter(filter));
    }

    // If there's only one filter in the composite filter, use it directly.
    if (protos.size() == 1) {
      return protos.get(0);
    }

    CompositeFilter.Builder composite = CompositeFilter.newBuilder();
    composite.setOp(encodeCompositeFilterOperator(compositeFilter.getOperator()));
    composite.addAllFilters(protos);
    return StructuredQuery.Filter.newBuilder().setCompositeFilter(composite).build();
  }

  @VisibleForTesting
  Filter decodeFilter(StructuredQuery.Filter proto) {
    switch (proto.getFilterTypeCase()) {
      case COMPOSITE_FILTER:
        return decodeCompositeFilter(proto.getCompositeFilter());
      case FIELD_FILTER:
        return decodeFieldFilter(proto.getFieldFilter());
      case UNARY_FILTER:
        return decodeUnaryFilter(proto.getUnaryFilter());
      default:
        throw fail("Unrecognized Filter.filterType %d", proto.getFilterTypeCase());
    }
  }

  @VisibleForTesting
  FieldFilter decodeFieldFilter(StructuredQuery.FieldFilter proto) {
    FieldPath fieldPath = FieldPath.fromServerFormat(proto.getField().getFieldPath());
    FieldFilter.Operator filterOperator = decodeFieldFilterOperator(proto.getOp());
    return FieldFilter.create(fieldPath, filterOperator, proto.getValue());
  }

  private Filter decodeUnaryFilter(StructuredQuery.UnaryFilter proto) {
    FieldPath fieldPath = FieldPath.fromServerFormat(proto.getField().getFieldPath());
    switch (proto.getOp()) {
      case IS_NAN:
        return FieldFilter.create(fieldPath, FieldFilter.Operator.EQUAL, Values.NAN_VALUE);
      case IS_NULL:
        return FieldFilter.create(fieldPath, FieldFilter.Operator.EQUAL, Values.NULL_VALUE);
      case IS_NOT_NAN:
        return FieldFilter.create(fieldPath, FieldFilter.Operator.NOT_EQUAL, Values.NAN_VALUE);
      case IS_NOT_NULL:
        return FieldFilter.create(fieldPath, FieldFilter.Operator.NOT_EQUAL, Values.NULL_VALUE);
      default:
        throw fail("Unrecognized UnaryFilter.operator %d", proto.getOp());
    }
  }

  @VisibleForTesting
  com.google.firebase.firestore.core.CompositeFilter decodeCompositeFilter(
      StructuredQuery.CompositeFilter compositeFilter) {
    List<Filter> filters = new ArrayList<>();
    for (StructuredQuery.Filter filter : compositeFilter.getFiltersList()) {
      filters.add(decodeFilter(filter));
    }
    return new com.google.firebase.firestore.core.CompositeFilter(
        filters, decodeCompositeFilterOperator(compositeFilter.getOp()));
  }

  private FieldReference encodeFieldPath(FieldPath field) {
    return FieldReference.newBuilder().setFieldPath(field.canonicalString()).build();
  }

  private StructuredQuery.FieldFilter.Operator encodeFieldFilterOperator(
      FieldFilter.Operator operator) {
    switch (operator) {
      case LESS_THAN:
        return StructuredQuery.FieldFilter.Operator.LESS_THAN;
      case LESS_THAN_OR_EQUAL:
        return StructuredQuery.FieldFilter.Operator.LESS_THAN_OR_EQUAL;
      case EQUAL:
        return StructuredQuery.FieldFilter.Operator.EQUAL;
      case NOT_EQUAL:
        return StructuredQuery.FieldFilter.Operator.NOT_EQUAL;
      case GREATER_THAN:
        return StructuredQuery.FieldFilter.Operator.GREATER_THAN;
      case GREATER_THAN_OR_EQUAL:
        return StructuredQuery.FieldFilter.Operator.GREATER_THAN_OR_EQUAL;
      case ARRAY_CONTAINS:
        return StructuredQuery.FieldFilter.Operator.ARRAY_CONTAINS;
      case IN:
        return StructuredQuery.FieldFilter.Operator.IN;
      case ARRAY_CONTAINS_ANY:
        return StructuredQuery.FieldFilter.Operator.ARRAY_CONTAINS_ANY;
      case NOT_IN:
        return StructuredQuery.FieldFilter.Operator.NOT_IN;
      default:
        throw fail("Unknown operator %d", operator);
    }
  }

  private FieldFilter.Operator decodeFieldFilterOperator(
      StructuredQuery.FieldFilter.Operator operator) {
    switch (operator) {
      case LESS_THAN:
        return FieldFilter.Operator.LESS_THAN;
      case LESS_THAN_OR_EQUAL:
        return FieldFilter.Operator.LESS_THAN_OR_EQUAL;
      case EQUAL:
        return FieldFilter.Operator.EQUAL;
      case NOT_EQUAL:
        return FieldFilter.Operator.NOT_EQUAL;
      case GREATER_THAN_OR_EQUAL:
        return FieldFilter.Operator.GREATER_THAN_OR_EQUAL;
      case GREATER_THAN:
        return FieldFilter.Operator.GREATER_THAN;
      case ARRAY_CONTAINS:
        return FieldFilter.Operator.ARRAY_CONTAINS;
      case IN:
        return FieldFilter.Operator.IN;
      case ARRAY_CONTAINS_ANY:
        return FieldFilter.Operator.ARRAY_CONTAINS_ANY;
      case NOT_IN:
        return FieldFilter.Operator.NOT_IN;
      default:
        throw fail("Unhandled FieldFilter.operator %d", operator);
    }
  }

  // Property orders

  private Order encodeOrderBy(OrderBy orderBy) {
    Order.Builder proto = Order.newBuilder();
    if (orderBy.getDirection().equals(Direction.ASCENDING)) {
      proto.setDirection(StructuredQuery.Direction.ASCENDING);
    } else {
      proto.setDirection(StructuredQuery.Direction.DESCENDING);
    }
    proto.setField(encodeFieldPath(orderBy.getField()));
    return proto.build();
  }

  private OrderBy decodeOrderBy(Order proto) {
    FieldPath fieldPath = FieldPath.fromServerFormat(proto.getField().getFieldPath());
    OrderBy.Direction direction;
    switch (proto.getDirection()) {
      case ASCENDING:
        direction = Direction.ASCENDING;
        break;
      case DESCENDING:
        direction = Direction.DESCENDING;
        break;
      default:
        throw fail("Unrecognized direction %d", proto.getDirection());
    }
    return OrderBy.getInstance(direction, fieldPath);
  }

  // Watch changes

  public WatchChange decodeWatchChange(ListenResponse protoChange) {
    WatchChange watchChange;

    switch (protoChange.getResponseTypeCase()) {
      case TARGET_CHANGE:
        com.google.firestore.v1.TargetChange targetChange = protoChange.getTargetChange();
        WatchTargetChangeType changeType;
        Status cause = null;
        switch (targetChange.getTargetChangeType()) {
          case NO_CHANGE:
            changeType = WatchTargetChangeType.NoChange;
            break;
          case ADD:
            changeType = WatchTargetChangeType.Added;
            break;
          case REMOVE:
            changeType = WatchTargetChangeType.Removed;
            cause = fromStatus(targetChange.getCause());
            break;
          case CURRENT:
            changeType = WatchTargetChangeType.Current;
            break;
          case RESET:
            changeType = WatchTargetChangeType.Reset;
            break;
          case UNRECOGNIZED:
          default:
            throw new IllegalArgumentException("Unknown target change type");
        }
        watchChange =
            new WatchTargetChange(
                changeType, targetChange.getTargetIdsList(), targetChange.getResumeToken(), cause);
        break;
      case DOCUMENT_CHANGE:
        DocumentChange docChange = protoChange.getDocumentChange();
        List<Integer> added = docChange.getTargetIdsList();
        List<Integer> removed = docChange.getRemovedTargetIdsList();
        DocumentKey key = decodeKey(docChange.getDocument().getName());
        SnapshotVersion version = decodeVersion(docChange.getDocument().getUpdateTime());
        hardAssert(
            !version.equals(SnapshotVersion.NONE), "Got a document change without an update time");
        ObjectValue data = ObjectValue.fromMap(docChange.getDocument().getFieldsMap());
        MutableDocument document = MutableDocument.newFoundDocument(key, version, data);
        watchChange = new WatchChange.DocumentChange(added, removed, document.getKey(), document);
        break;
      case DOCUMENT_DELETE:
        DocumentDelete docDelete = protoChange.getDocumentDelete();
        removed = docDelete.getRemovedTargetIdsList();
        key = decodeKey(docDelete.getDocument());
        // Note that version might be unset in which case we use SnapshotVersion.NONE
        version = decodeVersion(docDelete.getReadTime());
        MutableDocument doc = MutableDocument.newNoDocument(key, version);
        watchChange =
            new WatchChange.DocumentChange(Collections.emptyList(), removed, doc.getKey(), doc);
        break;
      case DOCUMENT_REMOVE:
        DocumentRemove docRemove = protoChange.getDocumentRemove();
        removed = docRemove.getRemovedTargetIdsList();
        key = decodeKey(docRemove.getDocument());
        watchChange = new WatchChange.DocumentChange(Collections.emptyList(), removed, key, null);
        break;
      case FILTER:
        com.google.firestore.v1.ExistenceFilter protoFilter = protoChange.getFilter();
<<<<<<< HEAD
        // TODO: implement existence filter parsing (see b/33076578)
        //Ben
        Logger.debug("Ben_Limbo", "decodeWatchChange FILTER count: %d", protoFilter.getCount());
        ExistenceFilter filter = new ExistenceFilter(protoFilter.getCount());
=======
        ExistenceFilter filter =
            new ExistenceFilter(protoFilter.getCount(), protoFilter.getUnchangedNames());
>>>>>>> bbc9ca2a
        int targetId = protoFilter.getTargetId();
        watchChange = new ExistenceFilterWatchChange(targetId, filter);
        break;
      case RESPONSETYPE_NOT_SET:
      default:
        throw new IllegalArgumentException("Unknown change type set");
    }

    return watchChange;
  }

  public SnapshotVersion decodeVersionFromListenResponse(ListenResponse watchChange) {
    // We have only reached a consistent snapshot for the entire stream if there is a read_time set
    // and it applies to all targets (i.e. the list of targets is empty). The backend is guaranteed
    // to send such responses.
    if (watchChange.getResponseTypeCase() != ResponseTypeCase.TARGET_CHANGE) {
      return SnapshotVersion.NONE;
    }
    if (watchChange.getTargetChange().getTargetIdsCount() != 0) {
      return SnapshotVersion.NONE;
    }
    return decodeVersion(watchChange.getTargetChange().getReadTime());
  }

  private Status fromStatus(com.google.rpc.Status status) {
    // TODO: Use details?
    return Status.fromCodeValue(status.getCode()).withDescription(status.getMessage());
  }
}<|MERGE_RESOLUTION|>--- conflicted
+++ resolved
@@ -1000,15 +1000,13 @@
         break;
       case FILTER:
         com.google.firestore.v1.ExistenceFilter protoFilter = protoChange.getFilter();
-<<<<<<< HEAD
-        // TODO: implement existence filter parsing (see b/33076578)
-        //Ben
+
         Logger.debug("Ben_Limbo", "decodeWatchChange FILTER count: %d", protoFilter.getCount());
-        ExistenceFilter filter = new ExistenceFilter(protoFilter.getCount());
-=======
+        // Ben, can we get count for unchanged names?
+        
         ExistenceFilter filter =
             new ExistenceFilter(protoFilter.getCount(), protoFilter.getUnchangedNames());
->>>>>>> bbc9ca2a
+
         int targetId = protoFilter.getTargetId();
         watchChange = new ExistenceFilterWatchChange(targetId, filter);
         break;
