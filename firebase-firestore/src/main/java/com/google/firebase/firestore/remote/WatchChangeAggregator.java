// Copyright 2018 Google LLC
//
// Licensed under the Apache License, Version 2.0 (the "License");
// you may not use this file except in compliance with the License.
// You may obtain a copy of the License at
//
//      http://www.apache.org/licenses/LICENSE-2.0
//
// Unless required by applicable law or agreed to in writing, software
// distributed under the License is distributed on an "AS IS" BASIS,
// WITHOUT WARRANTIES OR CONDITIONS OF ANY KIND, either express or implied.
// See the License for the specific language governing permissions and
// limitations under the License.

package com.google.firebase.firestore.remote;

import static com.google.firebase.firestore.util.Assert.fail;
import static com.google.firebase.firestore.util.Assert.hardAssert;

import androidx.annotation.Nullable;
import com.google.firebase.database.collection.ImmutableSortedSet;
import com.google.firebase.firestore.core.DocumentViewChange;
import com.google.firebase.firestore.core.Target;
import com.google.firebase.firestore.local.QueryPurpose;
import com.google.firebase.firestore.local.TargetData;
import com.google.firebase.firestore.model.DatabaseId;
import com.google.firebase.firestore.model.DocumentKey;
import com.google.firebase.firestore.model.MutableDocument;
import com.google.firebase.firestore.model.SnapshotVersion;
import com.google.firebase.firestore.remote.WatchChange.DocumentChange;
import com.google.firebase.firestore.remote.WatchChange.ExistenceFilterWatchChange;
import com.google.firebase.firestore.remote.WatchChange.WatchTargetChange;
import com.google.firebase.firestore.util.Logger;
import com.google.protobuf.ByteString;
import java.util.ArrayList;
import java.util.Collection;
import java.util.Collections;
import java.util.HashMap;
import java.util.HashSet;
import java.util.List;
import java.util.Map;
import java.util.Set;
import com.google.firebase.firestore.util.Logger;

/** A helper class to accumulate watch changes into a RemoteEvent and other target information. */
public class WatchChangeAggregator {
  /**
   * Interface implemented by RemoteStore to expose target metadata to the WatchChangeAggregator.
   */
  public interface TargetMetadataProvider {
    /**
     * Returns the set of remote document keys for the given target ID as of the last raised
     * snapshot or an empty set of document keys for unknown targets.
     */
    ImmutableSortedSet<DocumentKey> getRemoteKeysForTarget(int targetId);

    /**
     * Returns the TargetData for an active target ID or 'null' if this query is unknown or has
     * become inactive.
     */
    @Nullable
    TargetData getTargetDataForTarget(int targetId);

    /** Returns the database ID of the Firestore instance. */
    DatabaseId getDatabaseId();
  }

  private final TargetMetadataProvider targetMetadataProvider;

  /** The internal state of all tracked targets. */
  private final Map<Integer, TargetState> targetStates = new HashMap<>();

  /** Keeps track of the documents to update since the last raised snapshot. */
  private Map<DocumentKey, MutableDocument> pendingDocumentUpdates = new HashMap<>();

  /** A mapping of document keys to their set of target IDs. */
  private Map<DocumentKey, Set<Integer>> pendingDocumentTargetMapping = new HashMap<>();

  /**
   * A map of targets with existence filter mismatches. These targets are known to be inconsistent
   * and their listens needs to be re-established by RemoteStore.
   */
  private Map<Integer, QueryPurpose> pendingTargetResets = new HashMap<>();

  /** The log tag to use for this class. */
  private static final String LOG_TAG = "WatchChangeAggregator";

  /** The bloom filter application status while handling existence filter mismatch. */
  private enum BloomFilterApplicationStatus {
    SUCCESS,
    SKIPPED,
    FALSE_POSITIVE
  }

  public WatchChangeAggregator(TargetMetadataProvider targetMetadataProvider) {
    this.targetMetadataProvider = targetMetadataProvider;
  }

  /** Processes and adds the DocumentWatchChange to the current set of changes. */
  public void handleDocumentChange(DocumentChange documentChange) {
    MutableDocument document = documentChange.getNewDocument();
    DocumentKey documentKey = documentChange.getDocumentKey();

    for (int targetId : documentChange.getUpdatedTargetIds()) {
      if (document != null && document.isFoundDocument()) {
        addDocumentToTarget(targetId, document);
      } else {
        removeDocumentFromTarget(targetId, documentKey, document);
      }
    }

    for (int targetId : documentChange.getRemovedTargetIds()) {
      removeDocumentFromTarget(targetId, documentKey, documentChange.getNewDocument());
    }
  }

  /** Processes and adds the WatchTargetChange to the current set of changes. */
  public void handleTargetChange(WatchTargetChange targetChange) {
    for (int targetId : getTargetIds(targetChange)) {
      TargetState targetState = ensureTargetState(targetId);

      switch (targetChange.getChangeType()) {
        case NoChange:
          if (isActiveTarget(targetId)) {
            targetState.updateResumeToken(targetChange.getResumeToken());
          }
          break;
        case Added:
          // We need to decrement the number of pending acks needed from watch for this targetId.
          targetState.recordTargetResponse();
          if (!targetState.isPending()) {
            // We have a freshly added target, so we need to reset any state that we had previously.
            // This can happen e.g. when remove and add back a target for existence filter
            // mismatches.
            targetState.clearChanges();
          }
          targetState.updateResumeToken(targetChange.getResumeToken());
          break;
        case Removed:
          // We need to keep track of removed targets to we can post-filter and remove any target
          // changes.
          // We need to decrement the number of pending acks needed from watch for this targetId.
          targetState.recordTargetResponse();
          if (!targetState.isPending()) {
            removeTarget(targetId);
          }
          hardAssert(
              targetChange.getCause() == null,
              "WatchChangeAggregator does not handle errored targets");
          break;
        case Current:
          if (isActiveTarget(targetId)) {
            targetState.markCurrent();
            targetState.updateResumeToken(targetChange.getResumeToken());
          }
          break;
        case Reset:
          if (isActiveTarget(targetId)) {
            // Reset the target and synthesizes removes for all existing documents. The backend will
            // re-add any documents that still match the target before it sends the next global
            // snapshot.

            Logger.debug("Ben_Limbo", "handleTargetChange resetTarget targetId: %d", targetId);

            resetTarget(targetId);
            targetState.updateResumeToken(targetChange.getResumeToken());
          }
          break;
        default:
          throw fail("Unknown target watch change state: %s", targetChange.getChangeType());
      }
    }
  }

  /**
   * Returns all targetIds that the watch change applies to: either the targetIds explicitly listed
   * in the change or the targetIds of all currently active targets.
   */
  private Collection<Integer> getTargetIds(WatchTargetChange targetChange) {
    List<Integer> targetIds = targetChange.getTargetIds();
    if (!targetIds.isEmpty()) {
      return targetIds;
    } else {
      List<Integer> activeIds = new ArrayList<>();
      for (Integer id : targetStates.keySet()) {
        if (isActiveTarget(id)) {
          activeIds.add(id);
        }
      }
      return activeIds;
    }
  }

  /**
   * Handles existence filters and synthesizes deletes for filter mismatches. Targets that are
   * invalidated by filter mismatches are added to `pendingTargetResets`.
   */
  public void handleExistenceFilter(ExistenceFilterWatchChange watchChange) {
    int targetId = watchChange.getTargetId();
    int expectedCount = watchChange.getExistenceFilter().getCount();

    TargetData targetData = queryDataForActiveTarget(targetId);
    if (targetData != null) {
      Target target = targetData.getTarget();
      if (target.isDocumentQuery()) {
        if (expectedCount == 0) {
          // The existence filter told us the document does not exist. We deduce that this document
          // does not exist and apply a deleted document to our updates. Without applying this
          // deleted document there might be another query that will raise this document as part of
          // a snapshot  until it is resolved, essentially exposing inconsistency between queries.
          DocumentKey key = DocumentKey.fromPath(target.getPath());
          MutableDocument result = MutableDocument.newNoDocument(key, SnapshotVersion.NONE);
          removeDocumentFromTarget(targetId, key, result);
        } else {
          hardAssert(
              expectedCount == 1, "Single document existence filter with count: %d", expectedCount);
        }
      } else {
        int currentSize = getCurrentDocumentCountForTarget(targetId);
        if (currentSize != expectedCount) {
<<<<<<< HEAD
          // Existence filter mismatch: We reset the mapping and raise a new snapshot with
          // `isFromCache:true`.
          Logger.debug("Ben_Limbo", "handleExistenceFilter resetTarget targetId: %d. currentSize: %d expectedCount: %d", targetId, currentSize, expectedCount);

          resetTarget(targetId);
          pendingTargetResets.add(targetId);
=======

          // Apply bloom filter to identify and mark removed documents.
          BloomFilterApplicationStatus status = this.applyBloomFilter(watchChange, currentSize);

          if (status != BloomFilterApplicationStatus.SUCCESS) {
            // If bloom filter application fails, we reset the mapping and
            // trigger re-run of the query.
            resetTarget(targetId);

            QueryPurpose purpose =
                status == BloomFilterApplicationStatus.FALSE_POSITIVE
                    ? QueryPurpose.EXISTENCE_FILTER_MISMATCH_BLOOM
                    : QueryPurpose.EXISTENCE_FILTER_MISMATCH;

            pendingTargetResets.put(targetId, purpose);
          }
>>>>>>> bbc9ca2a

          TestingHooks.getInstance()
              .notifyOnExistenceFilterMismatch(
                  TestingHooks.ExistenceFilterMismatchInfo.from(
                      status == BloomFilterApplicationStatus.SUCCESS,
                      currentSize,
                      watchChange.getExistenceFilter()));
        }
      }
    }
  }

  /** Apply bloom filter to remove the deleted documents, and return the application status. */
  private BloomFilterApplicationStatus applyBloomFilter(
      ExistenceFilterWatchChange watchChange, int currentCount) {
    int expectedCount = watchChange.getExistenceFilter().getCount();
    com.google.firestore.v1.BloomFilter unchangedNames =
        watchChange.getExistenceFilter().getUnchangedNames();

    if (unchangedNames == null || !unchangedNames.hasBits()) {
      return BloomFilterApplicationStatus.SKIPPED;
    }

    ByteString bitmap = unchangedNames.getBits().getBitmap();
    BloomFilter bloomFilter;

    try {
      bloomFilter =
          BloomFilter.create(
              bitmap, unchangedNames.getBits().getPadding(), unchangedNames.getHashCount());
    } catch (BloomFilter.BloomFilterCreateException e) {
      Logger.warn(
          LOG_TAG,
          "Applying bloom filter failed: ("
              + e.getMessage()
              + "); ignoring the bloom filter and falling back to full re-query.");
      return BloomFilterApplicationStatus.SKIPPED;
    }

    if (bloomFilter.getBitCount() == 0) {
      return BloomFilterApplicationStatus.SKIPPED;
    }

    int removedDocumentCount = this.filterRemovedDocuments(bloomFilter, watchChange.getTargetId());

    if (expectedCount != (currentCount - removedDocumentCount)) {
      return BloomFilterApplicationStatus.FALSE_POSITIVE;
    }

    return BloomFilterApplicationStatus.SUCCESS;
  }

  /**
   * Filter out removed documents based on bloom filter membership result and return number of
   * documents removed.
   */
  private int filterRemovedDocuments(BloomFilter bloomFilter, int targetId) {
    ImmutableSortedSet<DocumentKey> existingKeys =
        targetMetadataProvider.getRemoteKeysForTarget(targetId);
    int removalCount = 0;
    for (DocumentKey key : existingKeys) {
      DatabaseId databaseId = targetMetadataProvider.getDatabaseId();
      String documentPath =
          "projects/"
              + databaseId.getProjectId()
              + "/databases/"
              + databaseId.getDatabaseId()
              + "/documents/"
              + key.getPath().canonicalString();
      if (!bloomFilter.mightContain(documentPath)) {
        this.removeDocumentFromTarget(targetId, key, /*updatedDocument=*/ null);
        removalCount++;
      }
    }
    return removalCount;
  }
  /**
   * Converts the currently accumulated state into a remote event at the provided snapshot version.
   * Resets the accumulated changes before returning.
   */
  public RemoteEvent createRemoteEvent(SnapshotVersion snapshotVersion) {
    Map<Integer, TargetChange> targetChanges = new HashMap<>();

    for (Map.Entry<Integer, TargetState> entry : targetStates.entrySet()) {
      int targetId = entry.getKey();
      TargetState targetState = entry.getValue();

      TargetData targetData = queryDataForActiveTarget(targetId);
      if (targetData != null) {
        if (targetState.isCurrent() && targetData.getTarget().isDocumentQuery()) {
          // Document queries for document that don't exist can produce an empty result set. To
          // update our local cache, we synthesize a document delete if we have not previously
          // received the document. This resolves the limbo state of the document, removing it from
          // limboDocumentRefs.
          DocumentKey key = DocumentKey.fromPath(targetData.getTarget().getPath());
          if (pendingDocumentUpdates.get(key) == null && !targetContainsDocument(targetId, key)) {
            MutableDocument result = MutableDocument.newNoDocument(key, snapshotVersion);
            removeDocumentFromTarget(targetId, key, result);
          }
        }

        if (targetState.hasChanges()) {
          targetChanges.put(targetId, targetState.toTargetChange());
          targetState.clearChanges();
        }
      }
    }

    Set<DocumentKey> resolvedLimboDocuments = new HashSet<>();

    // We extract the set of limbo-only document updates as the GC logic special-cases documents
    // that do not appear in the query cache.
    //
    // TODO(gsoltis): Expand on this comment once GC is available in the Android client.
    for (Map.Entry<DocumentKey, Set<Integer>> entry : pendingDocumentTargetMapping.entrySet()) {
      DocumentKey key = entry.getKey();
      Set<Integer> targets = entry.getValue();

      boolean isOnlyLimboTarget = true;

      for (int targetId : targets) {
        TargetData targetData = queryDataForActiveTarget(targetId);
        if (targetData != null && !targetData.getPurpose().equals(QueryPurpose.LIMBO_RESOLUTION)) {
          isOnlyLimboTarget = false;
          break;
        }
      }

      if (isOnlyLimboTarget) {
        resolvedLimboDocuments.add(key);
      }
    }

    for (MutableDocument document : pendingDocumentUpdates.values()) {
      document.setReadTime(snapshotVersion);
    }

    RemoteEvent remoteEvent =
        new RemoteEvent(
            snapshotVersion,
            Collections.unmodifiableMap(targetChanges),
            Collections.unmodifiableMap(pendingTargetResets),
            Collections.unmodifiableMap(pendingDocumentUpdates),
            Collections.unmodifiableSet(resolvedLimboDocuments));

    // Re-initialize the current state to ensure that we do not modify the generated RemoteEvent.
    pendingDocumentUpdates = new HashMap<>();
    pendingDocumentTargetMapping = new HashMap<>();
    pendingTargetResets = new HashMap<>();

    return remoteEvent;
  }

  /**
   * Adds the provided document to the internal list of document updates and its document key to the
   * given target's mapping.
   */
  private void addDocumentToTarget(int targetId, MutableDocument document) {
    if (!isActiveTarget(targetId)) {
      return;
    }

    DocumentViewChange.Type changeType =
        targetContainsDocument(targetId, document.getKey())
            ? DocumentViewChange.Type.MODIFIED
            : DocumentViewChange.Type.ADDED;

    TargetState targetState = ensureTargetState(targetId);
    targetState.addDocumentChange(document.getKey(), changeType);

    pendingDocumentUpdates.put(document.getKey(), document);

    ensureDocumentTargetMapping(document.getKey()).add(targetId);
  }

  /**
   * Removes the provided document from the target mapping. If the document no longer matches the
   * target, but the document's state is still known (e.g. we know that the document was deleted or
   * we received the change that caused the filter mismatch), the new document can be provided to
   * update the remote document cache.
   */
  private void removeDocumentFromTarget(
      int targetId, DocumentKey key, @Nullable MutableDocument updatedDocument) {
    if (!isActiveTarget(targetId)) {
      return;
    }

    TargetState targetState = ensureTargetState(targetId);
    if (targetContainsDocument(targetId, key)) {
      Logger.debug("Ben_Limbo", "removeDocumentFromTarget 1 removing doc: %s", key);
      targetState.addDocumentChange(key, DocumentViewChange.Type.REMOVED);
    } else {
      // The document may have entered and left the target before we raised a snapshot, so we can
      // just ignore the change.
      Logger.debug("Ben_Limbo", "removeDocumentFromTarget 2 removing doc: %s", key);
      targetState.removeDocumentChange(key);
    }

    ensureDocumentTargetMapping(key).add(targetId);

    if (updatedDocument != null) {
      pendingDocumentUpdates.put(key, updatedDocument);
    }
  }

  void removeTarget(int targetId) {
    targetStates.remove(targetId);
  }

  /**
   * Returns the current count of documents in the target. This includes both the number of
   * documents that the LocalStore considers to be part of the target as well as any accumulated
   * changes.
   */
  private int getCurrentDocumentCountForTarget(int targetId) {
    TargetState targetState = ensureTargetState(targetId);
    TargetChange targetChange = targetState.toTargetChange();

    Logger.debug("Ben_Limbo", "getCurrentDocumentCountForTarget. Size: %d, added: %d, removed: %d",
       targetMetadataProvider.getRemoteKeysForTarget(targetId).size(),
       targetChange.getAddedDocuments().size(),
       targetChange.getRemovedDocuments().size());

    return (targetMetadataProvider.getRemoteKeysForTarget(targetId).size()
        + targetChange.getAddedDocuments().size()
        - targetChange.getRemovedDocuments().size());
  }

  /**
   * Increment the number of acks needed from watch before we can consider the server to be
   * 'in-sync' with the client's active targets.
   */
  void recordPendingTargetRequest(int targetId) {
    // For each request we get we need to record we need a response for it.
    TargetState targetState = ensureTargetState(targetId);
    targetState.recordPendingTargetRequest();
  }

  private TargetState ensureTargetState(int targetId) {
    TargetState targetState = targetStates.get(targetId);
    if (targetState == null) {
      targetState = new TargetState();
      targetStates.put(targetId, targetState);
    }

    return targetState;
  }

  private Set<Integer> ensureDocumentTargetMapping(DocumentKey key) {
    Set<Integer> targetMapping = pendingDocumentTargetMapping.get(key);

    if (targetMapping == null) {
      targetMapping = new HashSet<>();
      pendingDocumentTargetMapping.put(key, targetMapping);
    }

    return targetMapping;
  }

  /**
   * Verifies that the user is still interested in this target (by calling
   * `getTargetDataForTarget()`) and that we are not waiting for pending ADDs from watch.
   */
  private boolean isActiveTarget(int targetId) {
    return queryDataForActiveTarget(targetId) != null;
  }

  /**
   * Returns the TargetData for an active target (i.e. a target that the user is still interested in
   * that has no outstanding target change requests).
   */
  @Nullable
  private TargetData queryDataForActiveTarget(int targetId) {
    TargetState targetState = targetStates.get(targetId);
    return targetState != null && targetState.isPending()
        ? null
        : targetMetadataProvider.getTargetDataForTarget(targetId);
  }

  /**
   * Resets the state of a Watch target to its initial state (e.g. sets 'current' to false, clears
   * the resume token and removes its target mapping from all documents).
   */
  private void resetTarget(int targetId) {
    hardAssert(
        targetStates.get(targetId) != null && !targetStates.get(targetId).isPending(),
        "Should only reset active targets");
    targetStates.put(targetId, new TargetState());

    //ben
    Logger.debug("Ben_Limbo", "WatchChangeAggregator resetTarget targetId: %d", targetId);

    // Trigger removal for any documents currently mapped to this target. These removals will be
    // part of the initial snapshot if Watch does not resend these documents.
    ImmutableSortedSet<DocumentKey> existingKeys =
        targetMetadataProvider.getRemoteKeysForTarget(targetId);
    for (DocumentKey key : existingKeys) {
      removeDocumentFromTarget(targetId, key, null);
    }
  }

  /** Returns whether the LocalStore considers the document to be part of the specified target. */
  private boolean targetContainsDocument(int targetId, DocumentKey key) {
    ImmutableSortedSet<DocumentKey> existingKeys =
        targetMetadataProvider.getRemoteKeysForTarget(targetId);
    return existingKeys.contains(key);
  }
}<|MERGE_RESOLUTION|>--- conflicted
+++ resolved
@@ -218,19 +218,15 @@
       } else {
         int currentSize = getCurrentDocumentCountForTarget(targetId);
         if (currentSize != expectedCount) {
-<<<<<<< HEAD
-          // Existence filter mismatch: We reset the mapping and raise a new snapshot with
-          // `isFromCache:true`.
+
           Logger.debug("Ben_Limbo", "handleExistenceFilter resetTarget targetId: %d. currentSize: %d expectedCount: %d", targetId, currentSize, expectedCount);
-
-          resetTarget(targetId);
-          pendingTargetResets.add(targetId);
-=======
 
           // Apply bloom filter to identify and mark removed documents.
           BloomFilterApplicationStatus status = this.applyBloomFilter(watchChange, currentSize);
 
           if (status != BloomFilterApplicationStatus.SUCCESS) {
+            Logger.debug("Ben_Limbo", "handleExistenceFilter BloomFilterApplicationStatus FAILED!!!");
+
             // If bloom filter application fails, we reset the mapping and
             // trigger re-run of the query.
             resetTarget(targetId);
@@ -242,7 +238,6 @@
 
             pendingTargetResets.put(targetId, purpose);
           }
->>>>>>> bbc9ca2a
 
           TestingHooks.getInstance()
               .notifyOnExistenceFilterMismatch(
