--- conflicted
+++ resolved
@@ -438,13 +438,10 @@
                     updateFunction.apply(
                         new Transaction(internalTransaction, FirebaseFirestore.this)));
 
-<<<<<<< HEAD
     Logger.debug("Ben_FirebaseFirestore", "runTransaction calling client.transaction");
 
-    return client.transaction(wrappedUpdateFunction);
-=======
     return client.transaction(options, wrappedUpdateFunction);
->>>>>>> 350aef6f
+
   }
 
   /**
